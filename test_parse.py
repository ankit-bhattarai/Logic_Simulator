"""Test the parse module."""
import pytest
from unittest.mock import MagicMock, call

from names import Names
from devices import Devices
from network import Network
from monitors import Monitors
from scanner import Scanner
from parse import Parser

"""
Methods involved in syntax error processing:
- check_name - tested through test_name_error_identification
- check_clock - tested through test_syntax_error_identification
- check_switch  - tested through test_syntax_error_identification
- check_logic_device - tested through test_syntax_error_identification
- check_dtype_xor - tested through test_syntax_error_identification
- device - tested through test_syntax_error_identification
- device_list - tested through test_syntax_error_identification
- connection - tested through test_syntax_error_identification
- connection_list - tested through test_syntax_error_identification
- monitor - tested through test_syntax_error_identification
- monitor_list - tested through test_syntax_error_identification
- display_syntax_error - tested through test_syntax_error_identification
- network_dict - TODO: test this method directly and assert dictionary produced + TOTAL errors reported
"""

<<<<<<< HEAD
syntax_error_types = {1: "NameError: File should start with keyword 'DEVICES'",
                      2: "NameError: semi-colon after the last device should be followed by keyword 'CONNECT'.",
                      3: "NameError: semi-colon after the last connection should be followed by keyword 'MONITOR'.",
                      4: "NameError: semi-colon after the last monitor should be followed by keyword 'END'.",
                      5: "ValueError: There should be at least one device.",
                      6: "ValueError: The required number of parameters for a device of the type CLOCK/SWITCH/AND/OR/NAND/NOR is 3. Should also check for incorrect placement or missing punctuations.",
                      7: "ValueError: The required number of parameters for a device of the type XOR/DTYPE is 2. Should also check for incorrect placement or missing punctuations.",
                      8: "NameError: 1st parameter of a device should be the keyword for that device.",
                      9: "TypeError: Device name should be a lowercase alphanumeric string (including '_').",
                      10: "ValueError: Clock speed should be an integer.",  # change error message?
                      11: "ValueError: Switch state should be either 0 or 1.",
                      12: "ValueError: Number of inputs for an AND/NAND/OR/NOR device should be between 1 and 16.",
                      13: "TypeError: Connections should be separated by comma and ended by semi-colon. Should also check for excessive parameters of a connection.",
                      14: "TypeError: Output pins can only be Q or QBAR.",
                      15: "TypeError: 2nd parameter of a connection should be '>'.",
                      16: "TypeError: 3rd parameter of a connection must be a device name followed by '.input_pin'.",
                      17: "NameError: The input pin should be one of the following: I1, I2,...,I16, DATA, CLK, SET, CLEAR.",
                      18: "TypeError: Monitors should be separated by comma and ended by semi-colon. Should also check for excessive parameters of a monitor.",
                      19: "TypeError: Devices should be separated by comma and ended by semi-colon. Should also check for excessive parameters of a device.",
                      20: "NameError: DEVICES, CONNECT and MONITOR should be followed by ':'.",
                      21: "NameError: 'END' should be followed by ';'.",
                      22: "File ends too early. Should check for missing sections."}
=======
syntax_error_types = {
    1: "NameError: File should start with keyword 'DEVICES'",
    2: "NameError: ';' after the last device should be followed by keyword 'CONNECT'.",
    3: "NameError: ';' after the last connection should be followed by keyword 'MONITOR'.",
    4: "NameError: ';' after the last monitor should be followed by keyword 'END'.",
    5: "ValueError: There should be at least one device.",
    6: "ValueError: The required number of parameters for a device of the type CLOCK/SWITCH/AND/OR/NAND/NOR is 3. Should also check for incorrect placement or missing punctuations.",
    7: "ValueError: The required number of parameters for a device of the type XOR/DTYPE is 2. Should also check for incorrect placement or missing punctuations.",
    8: "NameError: 1st parameter of a device should be the keyword for that device.",
    9: "TypeError: Device name should be a lowercase alphanumeric string (including '_').",
    10: "ValueError: Clock speed should be an integer.",
    11: "ValueError: Switch state should be either 0 or 1.",
    12: "ValueError: Number of inputs for an AND/NAND/OR/NOR device should be between 1 and 16.",
    13: "TypeError: Connections should be separated by ',' and ended by ';'. Should also check for excessive parameters of a connection.",
    14: "TypeError: Output pins can only be Q or QBAR.",
    15: "TypeError: 2nd parameter of a connection should be '>'.",
    16: "TypeError: 3rd parameter of a connection must be a device name followed by '.input_pin'.",
    17: "NameError: The input pin should be one of the following: I1, I2,...,I16, DATA, CLK, SET, CLEAR.",
    18: "TypeError: Monitors should be separated by ',' and ended by ';'. Should also check for excessive parameters of a monitor.",
    19: "TypeError: Devices should be separated by ',' and ended by ';'. Should also check for excessive parameters of a device.",
    20: "NameError: DEVICES, CONNECT and MONITOR should be followed by ':'.",
    21: "NameError: 'END' should be followed by ';'.",
    22: "RuntimeError: File ends too early. Should check for missing sections."}
>>>>>>> 3dc01ae5

name_errors = ['First character is not a lowercase letter',
               'Specific character is not a letter, digit or underscore',
               'Specific character is not lowercase']


@pytest.fixture
def new_names():
    """Return a new names instance."""
    return Names()


@pytest.fixture
def new_devices(new_names):
    """Return a new devices instance."""
    return Devices(new_names)


@pytest.fixture
def new_network(new_names, new_devices):
    """Return a new network instance."""
    return Network(new_names, new_devices)


@pytest.fixture
def new_monitors(new_names, new_devices, new_network):
    """Return a new monitors instance."""
    return Monitors(new_names, new_devices, new_network)


@pytest.mark.parametrize("definition_file, name_error_indices, error_symbol_indices, letter_indices",
                         [("test_parse_files/syntax_error_9.txt", [1, 0, 2], [3, 7, 11], [7, 0, 1])])
def test_name_error_identification(definition_file, name_error_indices, error_symbol_indices,
                                   letter_indices, new_names, new_devices, new_network, new_monitors):
    """Test that the correct syntax error is identified."""
    new_scanner = Scanner(definition_file, new_names)
    new_scanner.print_error = MagicMock()
    new_parser = Parser(
        new_names,
        new_devices,
        new_network,
        new_monitors,
        new_scanner)

    new_parser.network_dict()
    expected_calls = []

    for name_error_index, symbol_index, letter_index in zip(name_error_indices,
                                                            error_symbol_indices,
                                                            letter_indices):
        print(name_error_index)
        erronous_symbol = new_scanner.list_of_symbols[symbol_index]
        error_message = syntax_error_types[9] + name_errors[name_error_index]
        expected_call = call(erronous_symbol, letter_index, error_message)
        expected_calls.append(expected_call)

    new_scanner.print_error.assert_has_calls(expected_calls, any_order=False)


@pytest.mark.parametrize("definition_file, error_symbol_index",
                         [("", 0)])
def test_early_file_termination_identification(
        definition_file, error_symbol_index,):
    """
    Test that the correct syntax error is identified when the file ends too early for several early termination locations.
    """
    pass


@pytest.mark.parametrize("definition_file, error_type, error_symbol_indices",
                         [("test_parse_files/syntax_error_1.txt", 1, [0]),
                          ("test_parse_files/syntax_error_2.txt", 2, [24]),
                          ("test_parse_files/syntax_error_3.txt", 3, [78]),
                          ("test_parse_files/syntax_error_4.txt", 4, [94]),
                          ("test_parse_files/syntax_error_5.txt", 5, [2]),
                          # ("test_parse_files/syntax_error_6.txt", 6, [4, 7, 10, 13, 16, 19]), Likely a bug - fixed index but spurious error present
                          # ("test_parse_files/syntax_error_7.txt", 7, [4, 8]), Likely a bug
                          ("test_parse_files/syntax_error_8.txt",
                           8, [2, 6, 10, 14, 18, 22, 26, 29]),
                          ("test_parse_files/syntax_error_10.txt", 10, [4]),
                          ("test_parse_files/syntax_error_11.txt", 11, [4, 8]),
                          ("test_parse_files/syntax_error_12.txt",
                           12, [4, 8, 16]),
                          ("test_parse_files/syntax_error_13.txt", 13, [16]),
                          ("test_parse_files/syntax_error_14.txt", 14, [16]),
                          ("test_parse_files/syntax_error_15.txt",
                           15, [27, 33]),
                          ("test_parse_files/syntax_error_16.txt", 16, [35]),
                          ("test_parse_files/syntax_error_17.txt", 17, [30, 36, 42])])
                        # ("test_parse_files/syntax_error_18.txt", 18, [81, 85, 93])]) Likely a bug
                        # ("test_parse_files/syntax_error_19.txt", 19, [5, 9, 23])]) Likely a bug
                        # ("test_parse_files/syntax_error_20.txt", 20, [1, 79]), Likely a bug
                        # ("test_parse_files/syntax_error_21.txt", 21, [95])]) Likely a bug
def test_syntax_error_identification(definition_file, error_type, error_symbol_indices,
                                     new_names, new_devices, new_network, new_monitors):
    """Test that the correct syntax error is identified."""
    new_scanner = Scanner(definition_file, new_names)
    new_scanner.print_error = MagicMock()
    new_parser = Parser(
        new_names,
        new_devices,
        new_network,
        new_monitors,
        new_scanner)

    new_parser.network_dict()
    expected_calls = []

    for symbol_index in error_symbol_indices:
        erronous_symbol = new_scanner.list_of_symbols[symbol_index]
        error_message = syntax_error_types[error_type]
        expected_call = call(erronous_symbol, 0, error_message)
        expected_calls.append(expected_call)
    new_scanner.print_error.assert_has_calls(expected_calls, any_order=False)<|MERGE_RESOLUTION|>--- conflicted
+++ resolved
@@ -26,30 +26,6 @@
 - network_dict - TODO: test this method directly and assert dictionary produced + TOTAL errors reported
 """
 
-<<<<<<< HEAD
-syntax_error_types = {1: "NameError: File should start with keyword 'DEVICES'",
-                      2: "NameError: semi-colon after the last device should be followed by keyword 'CONNECT'.",
-                      3: "NameError: semi-colon after the last connection should be followed by keyword 'MONITOR'.",
-                      4: "NameError: semi-colon after the last monitor should be followed by keyword 'END'.",
-                      5: "ValueError: There should be at least one device.",
-                      6: "ValueError: The required number of parameters for a device of the type CLOCK/SWITCH/AND/OR/NAND/NOR is 3. Should also check for incorrect placement or missing punctuations.",
-                      7: "ValueError: The required number of parameters for a device of the type XOR/DTYPE is 2. Should also check for incorrect placement or missing punctuations.",
-                      8: "NameError: 1st parameter of a device should be the keyword for that device.",
-                      9: "TypeError: Device name should be a lowercase alphanumeric string (including '_').",
-                      10: "ValueError: Clock speed should be an integer.",  # change error message?
-                      11: "ValueError: Switch state should be either 0 or 1.",
-                      12: "ValueError: Number of inputs for an AND/NAND/OR/NOR device should be between 1 and 16.",
-                      13: "TypeError: Connections should be separated by comma and ended by semi-colon. Should also check for excessive parameters of a connection.",
-                      14: "TypeError: Output pins can only be Q or QBAR.",
-                      15: "TypeError: 2nd parameter of a connection should be '>'.",
-                      16: "TypeError: 3rd parameter of a connection must be a device name followed by '.input_pin'.",
-                      17: "NameError: The input pin should be one of the following: I1, I2,...,I16, DATA, CLK, SET, CLEAR.",
-                      18: "TypeError: Monitors should be separated by comma and ended by semi-colon. Should also check for excessive parameters of a monitor.",
-                      19: "TypeError: Devices should be separated by comma and ended by semi-colon. Should also check for excessive parameters of a device.",
-                      20: "NameError: DEVICES, CONNECT and MONITOR should be followed by ':'.",
-                      21: "NameError: 'END' should be followed by ';'.",
-                      22: "File ends too early. Should check for missing sections."}
-=======
 syntax_error_types = {
     1: "NameError: File should start with keyword 'DEVICES'",
     2: "NameError: ';' after the last device should be followed by keyword 'CONNECT'.",
@@ -60,7 +36,7 @@
     7: "ValueError: The required number of parameters for a device of the type XOR/DTYPE is 2. Should also check for incorrect placement or missing punctuations.",
     8: "NameError: 1st parameter of a device should be the keyword for that device.",
     9: "TypeError: Device name should be a lowercase alphanumeric string (including '_').",
-    10: "ValueError: Clock speed should be an integer.",
+    10: "ValueError: Clock speed should be an integer.",  # change error message?
     11: "ValueError: Switch state should be either 0 or 1.",
     12: "ValueError: Number of inputs for an AND/NAND/OR/NOR device should be between 1 and 16.",
     13: "TypeError: Connections should be separated by ',' and ended by ';'. Should also check for excessive parameters of a connection.",
@@ -73,7 +49,6 @@
     20: "NameError: DEVICES, CONNECT and MONITOR should be followed by ':'.",
     21: "NameError: 'END' should be followed by ';'.",
     22: "RuntimeError: File ends too early. Should check for missing sections."}
->>>>>>> 3dc01ae5
 
 name_errors = ['First character is not a lowercase letter',
                'Specific character is not a letter, digit or underscore',
