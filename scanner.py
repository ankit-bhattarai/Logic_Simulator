--- conflicted
+++ resolved
@@ -232,11 +232,7 @@
         """
         if string is None:
             return 0
-<<<<<<< HEAD
-        if string[0] == "0" or not string[0]:
-=======
-        if string[0] == "0" or not string.[0]isdigit():
->>>>>>> 337bb81e
+        if string[0] == "0" or not string[0].isdigit():
             return 0
         for i, char in enumerate(string):
             if not char.isdigit():
