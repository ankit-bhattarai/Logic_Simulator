--- conflicted
+++ resolved
@@ -316,11 +316,8 @@
         elif error_type == "Monitor present":
             pass  # Warning - Not error message
 
-<<<<<<< HEAD
-    def display_syntax_error(self, error_index, symbol, **kwargs):
-=======
+    
     def display_syntax_error(self, error_type, symbol, **kwargs):
->>>>>>> 2fb6af5e
         """Display the syntax error.
 
         Parameters
@@ -332,17 +329,9 @@
 
         Returns
         -------
-<<<<<<< HEAD
-        bool
-            True if the error is displayed, False otherwise.
-        """
-        error_message = self.syntax_error_types[error_index]
-        return self.scanner.print_error(symbol, 0, error_message)  # index_of_arrow!
-=======
         None"""
-        return
->>>>>>> 2fb6af5e
-
+        return 
+    
     def network_dict(self):
         """Verify the syntax of the circuit definition file and returns a
         dictionary of symbols describing the network.
