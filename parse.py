--- conflicted
+++ resolved
@@ -41,7 +41,6 @@
         self.network = network
         self.monitors = monitors
         self.scanner = scanner
-<<<<<<< HEAD
         self.symbol = scanner.list_of_symbols[0]
         self.syntax_error_types = {
             1: "NameError: File should start with keyword 'DEVICES'",
@@ -78,127 +77,6 @@
             monitors.MONITOR_PRESENT: "Monitor present",
         }
 
-    def get_labelled_symbols(self, symbols):
-        """
-        Returns the symbols labelled with description.
-        Parameters
-        ----------
-        symbols: list of symbols asscoiated with the connection
-        Returns
-        -------
-        dict: Dictionary of labelled symbols
-        """
-        labelled_symbols = {
-            "First device": None,
-            "First port": None,
-            "Second device": None,
-            "Second port": None,
-        }
-
-        labelled_symbols["First device"] = symbols[0]
-
-        if symbols[1].type == "dot":
-            labelled_symbols["First port"] = symbols[2]
-            labelled_symbols["Second device"] = symbols[4]
-            if symbols[5].type == "dot":
-                labelled_symbols["Second port"] = symbols[6]
-        else:
-            labelled_symbols["Second device"] = symbols[2]
-            if symbols[3].type == "dot":
-                labelled_symbols["Second port"] = symbols[4]
-        return labelled_symbols
-
-    def get_devices_strings(self, labelled_symbols):
-        """Returns the device strings.
-        Parameters
-        ----------
-        labelled_symbols: dict
-            Dictionary of labelled symbols for a connection
-        Returns
-        -------
-        first_device: str
-            String associated for first device + port
-        second_device: str
-            String associated for second device + port
-        """
-        first_device = self.names.get_name_string(labelled_symbols["First device"].id)
-        second_device = self.names.get_name_string(labelled_symbols["Second device"].id)
-
-        if labelled_symbols["First port"]:
-            first_device += "." + self.names.get_name_string(
-                labelled_symbols["First port"].id
-            )
-        if labelled_symbols["Second port"]:
-            second_device += "." + self.names.get_name_string(
-                labelled_symbols["Second port"].id
-            )
-
-        return first_device, second_device
-
-    def display_device_present_error(self, device_name):
-        """Prints the device present error.
-        Parameters
-        ----------
-        device_name: symbol
-            Symbol associated with the device present error
-        Returns
-        -------
-        None
-        """
-        self.scanner.print_error(device_name, 0,
-                                 "Device names are not unique. {} is already the name of a device".format(self.names.get_name_string(device_name.id))
-        )
-
-    def display_input_input_error(self, symbols):
-        """Prints the input input error.
-        Parameters
-        ----------
-        symbols: List of symbols
-            Symbols associated with the input input error
-        Returns
-        -------
-        None
-        """
-        labelled_symbols = self.get_labelled_symbols(symbols)
-        first_device, second_device = self.get_devices_strings(labelled_symbols)
-        self.scanner.print_error(labelled_symbols["First device"], 0, 
-                                 "Input {} is connected to input {}".format(first_device, second_device)
-                                 + "Connections must be from outputs to inputs.")
-
-    def display_output_output_error(self, symbols):
-        """Prints the output output error.
-        Parameters
-        ----------
-        symbols: List of symbols
-            Symbols associated with the output output error
-        Returns
-        -------
-        None
-        """
-        labelled_symbols = self.get_labelled_symbols(symbols)
-        first_device, second_device = self.get_devices_strings(labelled_symbols)
-        self.scanner.print_error(labelled_symbols["Second device"], 0,
-                                 "Output {} is connected to output {}".format(first_device, second_device)
-                                 + "Connections must be from outputs to inputs.")
-
-    def display_input_connected_error(self, symbols):
-        """Prints the input connected error.
-        Parameters
-        ----------
-        symbols: List of symbols
-            Symbols associated with the input connected error
-        Returns
-        -------
-        None
-        """
-        labelled_symbols = self.get_labelled_symbols(symbols)
-        first_device, second_device = self.get_devices_strings(labelled_symbols)
-
-        self.scanner.print_error(labelled_symbols["Second device"], 0,
-            "Signal is already connected to input {}".format(second_device)
-            + "Only one signal must be connected to an input.")
-        
-
     def check_name(self):
         """Check if the current symbol is a name.
 
@@ -279,11 +157,34 @@
 
     def connection_list(self):
         """Parses all connections, returns errors upon detection
-=======
-        self.semantic_error_handler = SemanticErrorHandler(names, devices, network, monitors, scanner)
->>>>>>> c05162e7
-
-    def display_syntax_error(self, error_type, symbol, **kwargs):
+
+        Returns
+        -------
+        con_list: list
+            list of connections
+        """
+        con_list = []
+        self.symbol = self.scanner.get_symbol()
+        if self.symbol.type == "semi-colon":  # No connections
+            return con_list
+        else:
+            self.connection(con_list)
+        while self.symbol.type != "comma" and self.symbol.type != "semi-colon":
+            self.symbol = self.scanner.get_symbol()
+        while self.symbol.type == "comma":
+            self.symbol = self.scanner.get_symbol()
+            self.connection(con_list)
+            self.symbol = self.scanner.get_symbol()
+        if self.symbol.type == "semi-colon":
+            if None not in con_list:
+                return con_list
+            else:
+                return None
+        else:
+            self.display_syntax_error(13, self.symbol)
+            return
+
+    def display_syntax_error(self, error_index, symbol, **kwargs):
         """Display the syntax error.
 
         Parameters
