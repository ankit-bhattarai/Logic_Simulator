"""Implement the graphical user interface for the Logic Simulator.

Used in the Logic Simulator project to enable the user to run the simulation
or adjust the network properties.

Classes:
--------
MyGLCanvas - handles all canvas drawing operations.
Gui - configures the main window and all the widgets.
"""
import os
import wx
import wx.glcanvas as wxcanvas
from OpenGL import GL, GLUT
from guiint import GuiInterface
import webbrowser
import json

text_min_height = 1


class MyGLCanvas(wxcanvas.GLCanvas):
    """Handle all drawing operations.

    This class contains functions for drawing onto the canvas. It
    also contains handlers for events relating to the canvas.

    Parameters
    ----------
    parent: parent window.
    guiint: instance of the guiint.GuiInterface() class.

    Public methods
    --------------
    init_gl(self): Configures the OpenGL context.

    render_axes(self, x_start, y_start,
                values, name, width,
                height): Draws axes around signal on the canvas.

    render_signal(self, x_start, y_start,
                    values, name, colour,
                    width, height): Draws a signal on the canvas based on 
                                    the signal's values.

    render_signals(self): Renders all signals on the canvas.

    render(self, text): Handles all drawing operations.

    on_paint(self, event): Handles the paint event.

    on_size(self, event): Handles the canvas resize event.

    on_mouse(self, event): Handles mouse events.

    render_text(self, text, x_pos, y_pos): Handles text drawing
                                           operations.

    reset_pan(self, event): Resets the pan.

    reset_zoom(self, event): Resets the zoom.

    reset_view(self, event): Resets the pan and zoom.    
    """

    def __init__(self, parent, guiint):
        """Initialise canvas properties and useful variables."""
        super().__init__(parent, -1,
                         attribList=[wxcanvas.WX_GL_RGBA,
                                     wxcanvas.WX_GL_DOUBLEBUFFER,
                                     wxcanvas.WX_GL_DEPTH_SIZE, 16, 0])
        GLUT.glutInit()
        self.parent = parent
        self.guiint = guiint
        self.init = False
        self.context = wxcanvas.GLContext(self)

        # Initialise variables for panning
        self.pan_x = 0
        self.pan_y = 0
        self.last_mouse_x = 0  # previous mouse x position
        self.last_mouse_y = 0  # previous mouse y position

        # Initialise variables for zooming
        self.zoom = 1

        # Bind events to the canvas
        self.Bind(wx.EVT_PAINT, self.on_paint)
        self.Bind(wx.EVT_SIZE, self.on_size)
        self.Bind(wx.EVT_MOUSE_EVENTS, self.on_mouse)
        self.Bind(wx.EVT_MIDDLE_DOWN, self.reset_pan)
        self.Bind(wx.EVT_RIGHT_DOWN, self.reset_view)

    def init_gl(self):
        """Configure and initialise the OpenGL context."""
        size = self.GetClientSize()
        self.SetCurrent(self.context)
        GL.glDrawBuffer(GL.GL_BACK)
<<<<<<< HEAD
        GL.glClearColor(0.2, 0.2, 0.2, 1)
=======
        GL.glClearColor(1.0, 1.0, 1.0, 0.0)
        # GL.glClearColor(0, 0, 0, 1.0) - For dark mode
>>>>>>> 82958352
        GL.glViewport(0, 0, size.width, size.height)
        GL.glMatrixMode(GL.GL_PROJECTION)
        GL.glLoadIdentity()
        GL.glOrtho(0, size.width, 0, size.height, -1, 1)
        GL.glMatrixMode(GL.GL_MODELVIEW)
        GL.glLoadIdentity()
        GL.glTranslated(self.pan_x, self.pan_y, 0.0)
        GL.glScaled(self.zoom, self.zoom, self.zoom)

    def render_axes(self, x_start, y_start, values, name, width, height):
        """Method to render axes around signal on the canvas.

        Parameters
        ----------
        x_start: int
            x coordinate of the start of the signal on the canvas.
        y_start: int
            y coordinate of the start of the signal on the canvas.
        values: list
            list of values containing the state of the signal.
        name: str
            name of the signal.
        width: int
            width of a specific time unit for the signal.
        height: int
            height of the signal.
        """
        axes_offset_x = 5
        axes_offset_y = 5
        GL.glColor3f(0.0, 0.0, 0.0)  # Black
        GL.glBegin(GL.GL_LINES)
        axes_offset_y = 8
        axes_offset_x = 8
        ticker_offset = 3
        value_offset_down_x = 15
        value_offset_left_x = 5
        value_offset_down_y = 5
        value_offset_left_y = 15
        x_end = x_start + width * values
        GL.glVertex2f(x_start - axes_offset_x, y_start - axes_offset_y)
        GL.glVertex2f(x_end + axes_offset_x, y_start - axes_offset_y)
        GL.glEnd()
        GL.glBegin(GL.GL_LINES)
        GL.glVertex2f(x_start - axes_offset_x, y_start - axes_offset_y)
        GL.glVertex2f(x_start - axes_offset_x,
                      y_start + height + axes_offset_y)
        GL.glEnd()
        # Drawing ticks on x axis
        for i in range(1, values + 1):
            GL.glBegin(GL.GL_LINES)
            x_value = x_start + width * i
            GL.glVertex2f(x_value, y_start -
                          axes_offset_y - ticker_offset)
            GL.glVertex2f(x_value, y_start -
                          axes_offset_y + ticker_offset)
            GL.glEnd()
            self.render_text(str(i), x_value - value_offset_left_x,
                             y_start - axes_offset_y - value_offset_down_x)

        # Drawing ticks on y axis
        for i in range(0, 2):
            x_value = x_start - axes_offset_x
            y_value = y_start + height * i
            GL.glBegin(GL.GL_LINES)
            GL.glVertex2f(x_value - ticker_offset, y_value)
            GL.glVertex2f(x_value + ticker_offset, y_value)
            GL.glEnd()
            self.render_text(str(i), x_value - value_offset_left_y,
                             y_value - value_offset_down_y)

        # Drawing name of the signal on top left corner of the plot
        name_offset_up = 15
        name_offset_left = 10
        self.render_text(name, x_start - name_offset_left,
                         y_start + height + name_offset_up)

    def render_signal(self, x_start, y_start, values, name,
                      colour=(0.0, 0.0, 1.0),
                      width=20, height=25):
        """Method to render a single signal based on the values provided.

        Parameters
        ----------
        x_start: int
            x coordinate of the start of the signal on the canvas.
        y_start: int
            y coordinate of the start of the signal on the canvas.
        values: list
            list of values containing the state of the signal.
        name: str
            name of the signal.
        colour: tuple, optional, default=(0.0, 0.0, 1.0)
            tuple containing the RGB values of the colour of the signal.
        width: int, optional, default=20
            width of a specific time unit for the signal.
        height: int, optional, default=25
            height of the signal.
        """
        GL.glColor3f(*colour)
        GL.glBegin(GL.GL_LINE_STRIP)
        x = x_start
        y = y_start
        for i, value in enumerate(values):
            if value is None:
                x += width
            else:
                if value == 0:
                    y = y_start
                else:
                    y = y_start + height
                x_next = x + width
                GL.glVertex2f(x, y)
                GL.glVertex2f(x_next, y)
                x = x_next
        GL.glEnd()
        self.render_axes(x_start, y_start, len(values), name, width, height)

    def render_signals(self):
        """Method to render all signals."""
        height_above_signal = 100
        base_x = 40
        base_y = 80
        for i, (name, values) in enumerate(self.guiint.get_signals().items()):
            self.render_signal(base_x, base_y + i * height_above_signal,
                               values, name)

    def render(self, text):
        """Handle all drawing operations."""
        self.SetCurrent(self.context)
        print(self.parent.colour_palette)

        if not self.init:
            # Configure the viewport, modelview and projection matrices
            self.init_gl()
            self.init = True

        # Clear everything
        GL.glClear(GL.GL_COLOR_BUFFER_BIT)

        # Draw specified text at position (10, 10)
        # self.render_text(text, 10, 10)
        # Draw the signal traces
        self.render_signals()

        # We have been drawing to the back buffer, flush the graphics pipeline
        # and swap the back buffer to the front
        GL.glFlush()
        self.SwapBuffers()

    def on_paint(self, event):
        """Handle the paint event."""
        self.SetCurrent(self.context)
        if not self.init:
            # Configure the viewport, modelview and projection matrices
            self.init_gl()
            self.init = True

        size = self.GetClientSize()
        text = "".join(["Canvas redrawn on paint event, size is ",
                        str(size.width), ", ", str(size.height)])
        self.render(text)

    def on_size(self, event):
        """Handle the canvas resize event."""
        # Forces reconfiguration of the viewport, modelview and projection
        # matrices on the next paint event
        self.reset_view()  # Rest the zoom and pan whenever screen is resized
        self.init = False

    def on_mouse(self, event):
        """Handle mouse events."""
        text = ""
        # Calculate object coordinates of the mouse position
        size = self.GetClientSize()
        ox = (event.GetX() - self.pan_x) / self.zoom
        oy = (size.height - event.GetY() - self.pan_y) / self.zoom
        old_zoom = self.zoom
        if event.ButtonDown():
            self.last_mouse_x = event.GetX()
            self.last_mouse_y = event.GetY()
            text = "".join(["Mouse button pressed at: ", str(event.GetX()),
                            ", ", str(event.GetY())])
        if event.ButtonUp():
            text = "".join(["Mouse button released at: ", str(event.GetX()),
                            ", ", str(event.GetY())])
        if event.Leaving():
            text = "".join(["Mouse left canvas at: ", str(event.GetX()),
                            ", ", str(event.GetY())])
        if event.Dragging():
            self.pan_x += event.GetX() - self.last_mouse_x
            self.pan_y -= event.GetY() - self.last_mouse_y
            self.last_mouse_x = event.GetX()
            self.last_mouse_y = event.GetY()
            self.init = False
            text = "".join(["Mouse dragged to: ", str(event.GetX()),
                            ", ", str(event.GetY()), ". Pan is now: ",
                            str(self.pan_x), ", ", str(self.pan_y)])
        if event.GetWheelRotation() < 0:
            self.zoom *= (1.0 + (
                event.GetWheelRotation() / (20 * event.GetWheelDelta())))
            # Adjust pan so as to zoom around the mouse position
            self.pan_x -= (self.zoom - old_zoom) * ox
            self.pan_y -= (self.zoom - old_zoom) * oy
            self.init = False
            text = "".join(["Negative mouse wheel rotation. Zoom is now: ",
                            str(self.zoom)])
        if event.GetWheelRotation() > 0:
            self.zoom /= (1.0 - (
                event.GetWheelRotation() / (20 * event.GetWheelDelta())))
            # Adjust pan so as to zoom around the mouse position
            self.pan_x -= (self.zoom - old_zoom) * ox
            self.pan_y -= (self.zoom - old_zoom) * oy
            self.init = False
            text = "".join(["Positive mouse wheel rotation. Zoom is now: ",
                            str(self.zoom)])
        if text:
            self.render(text)
        else:
            self.Refresh()  # triggers the paint event

    def render_text(self, text, x_pos, y_pos):
        """Handle text drawing operations."""
        GL.glColor3f(0.0, 0.0, 0.0)  # text is black
        GL.glRasterPos2f(x_pos, y_pos)
        font = GLUT.GLUT_BITMAP_HELVETICA_12

        for character in text:
            if character == '\n':
                y_pos = y_pos - 20
                GL.glRasterPos2f(x_pos, y_pos)
            else:
                GLUT.glutBitmapCharacter(font, ord(character))

    def reset_pan(self, event=None):
        """Reset the pan."""
        self.pan_x = 0
        self.pan_y = 0
        self.init = False

    def reset_zoom(self, event=None):
        """Reset the zoom."""
        self.zoom = 1.0
        self.init = False

    def reset_view(self, event=None):
        """Reset the view to the initial view and zoom."""
        self.reset_pan()
        self.reset_zoom()


class SwitchPanel(wx.Panel):
    """
    Panel for the switches

    This panel will contain the functionality for the showing the switches'
    state and changing their state.

    Parameters
    ----------
    parent : parent Window
    guiint : instance of the guiint.GuiInterface() class.

    Public Methods
    --------------
    renderSwitchBoxes(self): Renders the switch boxes based on their state.

    OnComboSwitch(self, event): Handles the event when a switch is selected in
                                the combo box.
    """

    def __init__(self, parent, guiint):
        """Method initalises the panel."""
        super().__init__(parent=parent)  # Initialise
        self.parent = parent
        self.grand_parent = parent.parent
        self.guiint = guiint

        # Creating the sizers

        self.main_sizer = wx.BoxSizer(wx.HORIZONTAL)
        self.left_sizer = wx.BoxSizer(wx.VERTICAL)
        self.right_sizer = wx.BoxSizer(wx.VERTICAL)

        self.main_sizer.Add(self.left_sizer, 0, wx.ALL, 5)
        self.main_sizer.Add(self.right_sizer, 0, wx.ALL, 5)

        # Creating the widgets

        # Text for the switches
        SWITCH_STATE_TEXT = self.grand_parent.GetTranslation(
            "SELECT SWITCH AND STATE") + ":"
        self.switch_text = wx.StaticText(
            self, wx.ID_ANY, SWITCH_STATE_TEXT)
        self.left_sizer.Add(self.switch_text, 1, wx.EXPAND,
                            wx.ALIGN_LEFT | wx.ALL, 10)

        combo_id_switch = wx.NewIdRef()
        combo_choices = list(self.guiint.list_of_switches())
        self.combo_box_switch = wx.ComboBox(self, combo_id_switch,
                                            choices=combo_choices,
                                            style=wx.TE_PROCESS_ENTER)
        # Bind the combo box
        self.combo_box_switch.Bind(wx.EVT_COMBOBOX, self.OnComboSwitch)
        # Want it to work for both enter and selection
        self.combo_box_switch.Bind(wx.EVT_TEXT_ENTER, self.OnComboSwitch)
        # Add combo box to switch sizer
        self.left_sizer.Add(self.combo_box_switch, 1,
                            wx.ALIGN_LEFT, wx.ALL, 10)
        self.switch_text = None  # The option chosen on the combo box

        self.switch_state_display = wx.StaticText(self, wx.ID_ANY, "")
        self.right_sizer.Add(self.switch_state_display, 1,
                             wx.EXPAND, wx.ALIGN_RIGHT | wx.ALL, 10)

        # Create single button - SWITCHES state from the current state - dynamic
        self.switch_button_id = wx.NewIdRef(count=1)
        self.button_switch = wx.Button(
            self, self.switch_button_id, "")

        # Bind button
        self.button_switch.Bind(wx.EVT_BUTTON, self.OnButtonSwitch)

        # Add buttons to switch state sizer
        self.right_sizer.Add(self.button_switch, 1, wx.ALIGN_RIGHT, wx.ALL, 10)
        # Initially hide the buttons
        self.button_switch.Hide()
        self.switch_state_display.Hide()

        self.SetSizer(self.main_sizer)

    def renderSwitchBoxes(self):
        """Method renders the switch boxes based on their current state."""
        # Get the current switch
        switch_text = self.switch_text
        if switch_text is None:  # This can't ever happen
            # As this function is only called when the combo box is changed
            pass
        switch_state = self.guiint.get_switch_state(switch_text)
        # Show the buttons
        self.button_switch.Show()
        # Set the text of the buttons based on the current state - ACTIONS
        if switch_state == 0:
            self.button_switch.SetLabel(
                self.grand_parent.GetTranslation("CLOSE"))
        else:  # switch_state == 1
            self.button_switch.SetLabel(
                self.grand_parent.GetTranslation("OPEN"))

        self.main_sizer.Layout()
        self.parent.GetSizer().Layout()
        self.grand_parent.GetSizer().Layout()

    def OnComboSwitch(self, event):
        """Method called when the combo box is changed.

        This method will change the switch text and render the switch boxes.
        It also displays the appropriate message on the canvas."""
        combo_value = self.combo_box_switch.GetValue()
        if combo_value in self.guiint.list_of_switches():
            self.switch_text = combo_value  # Only change this if valid
            switch_state = self.guiint.get_switch_state(self.switch_text)

            self.switch_state_display.Show()
            switch_state_string = self.grand_parent.GetTranslation(
                "CLOSED") if switch_state == 1 else self.grand_parent.GetTranslation("OPENED")
            self.switch_state_display.SetLabel(
                f'{self.switch_text} : {switch_state_string}')

            self.renderSwitchBoxes()
            self.grand_parent.canvas.render(
                f"Combo box changed. New_value: {combo_value}")
        else:
            self.grand_parent.canvas.render("Invalid Selection Made")

        self.main_sizer.Layout()
        self.parent.GetSizer().Layout()
        self.grand_parent.GetSizer().Layout()

    def OnButtonSwitch(self, event):
        """Method called when button is pressed.

        This method will change the state of the switch and render the
        switch boxes."""
        switch_text = self.switch_text
        if switch_text is None:  # This can't ever happen
            pass
        else:
            switch_state = self.guiint.get_switch_state(switch_text)
            desired_switch_state = 1 if switch_state == 0 else 0  # Flip the switch
            self.guiint.set_switch_state(
                switch_text, desired_switch_state)  # Render the change
            self.renderSwitchBoxes()

            switch_state_string = self.grand_parent.GetTranslation(
                "CLOSED") if desired_switch_state == 1 else self.grand_parent.GetTranslation("OPENED")
            self.switch_state_display.SetLabel(
                f'{self.switch_text}: {switch_state_string}')

            text = f"Switch {switch_text} is now {switch_state_string}."
            self.grand_parent.canvas.render(text)

            self.main_sizer.Layout()
            self.parent.GetSizer().Layout()
            self.grand_parent.GetSizer().Layout()


class MonitorPanel(wx.Panel):
    """
    Panel for the monitors

    This panel will have the functionalities of viewing which outputs are being
    monitored as well as add or remove outputs to be monitored.

    Parameters
    ----------
    parent : parent window
    guiint: instance of the guiint.GuiInterface() class.

    Public Methods
    --------------
    None
    """

    def __init__(self, parent, guiint):
        """Method initialises the panel."""
        super().__init__(parent=parent)  # Initialise
        self.parent = parent
        self.grand_parent = self.parent.parent
        self.guiint = guiint
        self.main_sizer = wx.BoxSizer(wx.HORIZONTAL)
        self.left_sizer = wx.BoxSizer(wx.VERTICAL)
        self.right_sizer = wx.BoxSizer(wx.VERTICAL)
        self.main_sizer.Add(self.left_sizer, 1, wx.EXPAND | wx.ALL, 10)
        self.main_sizer.Add(self.right_sizer, 1, wx.EXPAND | wx.ALL, 10)

        # Text for the monitors
        MONITOR_SELECT_TEXT = self.grand_parent.GetTranslation(
            "SELECT MONITOR") + ": "
        self.monitor_text = wx.StaticText(
            self, wx.ID_ANY, MONITOR_SELECT_TEXT)
        self.left_sizer.Add(self.monitor_text, 1, wx.EXPAND,
                            wx.ALIGN_LEFT | wx.ALL, 10)

        # Have to create the combo box for the monitors
        combo_id_monitor = wx.NewIdRef()
        combo_choices = list(self.guiint.list_of_outputs())
        self.combo_box_monitor = wx.ComboBox(self, combo_id_monitor,
                                             choices=combo_choices,
                                             style=wx.TE_PROCESS_ENTER)
        # Bind the combo box
        self.combo_box_monitor.Bind(wx.EVT_COMBOBOX, self.OnComboMonitor)
        # Want it to work for both enter and selection
        self.combo_box_monitor.Bind(wx.EVT_TEXT_ENTER, self.OnComboMonitor)
        self.monitor_state_display = wx.StaticText(self, wx.ID_ANY, "")
        self.right_sizer.Add(self.monitor_state_display, 1,
                             wx.EXPAND, wx.ALIGN_RIGHT | wx.ALL, 10)

        # Add combo box to monitor sizer
        self.left_sizer.Add(self.combo_box_monitor, 1,
                            wx.ALIGN_LEFT, wx.ALL, 10)
        self.monitor_text = None  # The option chosen on the combo box

        # For representing the state of the monitor, will have two buttons
        # The button corresponding to the current state of the monitor
        # will be green and the other one will be red

        # Create the two buttons
        self.monitor_button_id = wx.NewIdRef(count=1)
        self.button_monitor = wx.Button(self, self.monitor_button_id,
                                        "")

        # Bind buttons
        self.button_monitor.Bind(wx.EVT_BUTTON, self.OnButtonMonitor)

        # Add buttons to monitor state sizer
        self.right_sizer.Add(self.button_monitor, 1,
                             wx.ALIGN_RIGHT, wx.ALL, 10)
        # Initially hide the buttons
        self.button_monitor.Hide()

        # Add the sizer to the panel
        self.SetSizer(self.main_sizer)

    def renderMonitorButtons(self):
        """Method renders the monitor buttons based on their current state."""
        # Get the current monitor
        monitor_text = self.monitor_text
        if monitor_text is None:  # This can't ever happen
            # As this function is only called when the combo box is changed
            pass
        monitor_state = self.guiint.get_output_state(monitor_text)
        # Show the buttons
        self.button_monitor.Show()
        # Set the text of the buttons based on the current state - ACTIONS
        if monitor_state == 0:
            self.button_monitor.SetLabel(
                self.grand_parent.GetTranslation("ADD") + " " +
                self.grand_parent.GetTranslation("MONITOR"))
        else:  # monitor_state == 1
            self.button_monitor.SetLabel(
                self.grand_parent.GetTranslation("HIDE") + " " + self.grand_parent.GetTranslation("MONITOR"))

        self.main_sizer.Layout()
        self.parent.GetSizer().Layout()
        self.grand_parent.GetSizer().Layout()

    def OnComboMonitor(self, event):
        """Method called when the combo box is changed.

        Method changes the monitor text attribute and calls the
        renderMonitorButtons() method.

        It also sends the appropriate message to the canvas."""
        combo_value = self.combo_box_monitor.GetValue()
        if combo_value in self.guiint.list_of_outputs():
            self.monitor_text = combo_value  # Only change this if valid
            self.renderMonitorButtons()

            monitor_state = self.guiint.get_output_state(self.monitor_text)
            monitor_state_string = self.grand_parent.GetTranslation(
                "MONITORED") if monitor_state == 1 else self.grand_parent.GetTranslation("HIDDEN")
            self.monitor_state_display.SetLabel(
                f'{self.monitor_text}: {monitor_state_string}')

            self.grand_parent.canvas.render(
                f"Combo box changed. New_value: {combo_value}")
            self.main_sizer.Layout()
            self.parent.GetSizer().Layout()
            self.grand_parent.GetSizer().Layout()

        else:
            self.grand_parent.canvas.render("Invalid Selection Made")

    def OnButtonMonitor(self, event):
        """Method called when the monitor button is pressed.

        Method changes the state of the monitor and calls the
        renderMonitorButtons() method.
        """
        monitor_text = self.monitor_text
        if monitor_text is None:
            pass
        else:
            monitor_state = self.guiint.get_output_state(monitor_text)
            desired_monitor_state = 1 if monitor_state == 0 else 0
            self.guiint.set_output_state(monitor_text, desired_monitor_state)
            self.renderMonitorButtons()

            monitor_state_string = self.grand_parent.GetTranslation(
                "MONITORED") if desired_monitor_state == 1 else self.grand_parent.GetTranslation("HIDDEN")
            self.monitor_state_display.SetLabel(
                f'{self.monitor_text}: {monitor_state_string}')

            text = f"Switch {monitor_text} is now {monitor_state_string}."
            self.grand_parent.canvas.render(text)
            self.main_sizer.Layout()
            self.parent.GetSizer().Layout()
            self.grand_parent.GetSizer().Layout()


class RunPanel(wx.Panel):
    """ Panel for the run button and the cycles text box.

    This panel is used for containing the run and continue buttons as well as
    a spin control object for the user to enter the number of cycles to run.

    Parameters
    ----------
    parent : parent Frame
    guiint: instance of the guiint.GuiInterface() class.

    Public Methods
    --------------
    None
    """

    def __init__(self, parent, guiint):
        """Method initalises the panel"""
        super().__init__(parent=parent)  # Initialise
        self.parent = parent
        self.grand_parent = self.parent.parent
        self.guiint = guiint

        # Creating the sizers
        self.main_sizer = wx.BoxSizer(wx.VERTICAL)
        self.top_sizer = wx.BoxSizer(wx.HORIZONTAL)
        self.middle_sizer = wx.BoxSizer(wx.HORIZONTAL)

        # Add the sizers to the main sizer
        self.main_sizer.Add(self.top_sizer, 0, wx.ALL, 5)
        self.main_sizer.Add(self.middle_sizer, 0, wx.ALL, 5)

        # Add the text on the top
        CYCLES_TEXT = self.grand_parent.GetTranslation("CYCLES") + ": "
        self.cycles_text = wx.StaticText(self, wx.ID_ANY, CYCLES_TEXT)
        self.top_sizer.Add(self.cycles_text, 1, wx.EXPAND | wx.ALL, 10)

        # Create the spin object
        self.spin = wx.SpinCtrl(self, wx.ID_ANY, "2", size=wx.Size(120, 10))
        # Can't have 0 cycles, default max seems to be 100!
        self.spin.SetMin(1)
        # Bind the spin object
        self.spin.Bind(wx.EVT_SPINCTRL, self.OnSpin)
        # Add spin to top sizer
        # self.spin.SetMinSize((wx.DefaultCoord, text_min_height))
        self.top_sizer.Add(self.spin, 1, wx.EXPAND | wx.ALL, 5)

        # Create the two buttons
        self.run_button_id, self.continue_button_id = wx.NewIdRef(count=2)
        self.button_run = wx.Button(
            self, self.run_button_id, self.grand_parent.GetTranslation("RUN"))
        self.button_continue = wx.Button(self, self.continue_button_id,
                                         self.grand_parent.GetTranslation("CONTINUE"))
        # Bind buttons
        self.button_run.Bind(wx.EVT_BUTTON, self.OnButtonRun)
        self.button_continue.Bind(wx.EVT_BUTTON, self.OnButtonContinue)
        # Add buttons to bottom sizer
        self.middle_sizer.Add(self.button_run, 1, wx.ALL, 5)
        self.middle_sizer.Add(self.button_continue, 1, wx.ALL, 5)
        # Want to hide this until the run button is pressed!
        self.button_continue.Hide()

        # Set the sizer
        self.SetSizer(self.main_sizer)

    def OnButtonRun(self, event):
        """Handle the event when the user clicks the run button."""
        text = "Run button pressed."
        success = self.guiint.run_network(self.spin.GetValue())
        if isinstance(success, str):
            translated_message = self.grand_parent.GetTranslation(success)
            title = self.grand_parent.GetTranslation("Message")
            wx.MessageBox(translated_message, title, wx.OK | wx.ICON_ERROR)
        self.grand_parent.canvas.render(text)
        self.button_continue.Show()
        self.grand_parent.canvas.render_signals()
        self.main_sizer.Layout()

    def OnButtonContinue(self, event):
        """Handle the event when the user clicks the continue button."""
        text = "Continue button pressed."
        success = self.guiint.continue_network(self.spin.GetValue())
        if isinstance(success, str):
            translated_message = self.grand_parent.GetTranslation(success)
            title = self.grand_parent.GetTranslation("Message")
            wx.MessageBox(translated_message, title, wx.OK | wx.ICON_ERROR)
        self.grand_parent.canvas.render(text)
        self.grand_parent.canvas.render_signals()
        self.Layout()

    def OnSpin(self, event):
        """Handle the event when the user changes the spin value."""
        spin_value = self.spin.GetValue()
        self.grand_parent.canvas.render(f"Spin value: {spin_value}")


class RightPanel(wx.Panel):
    """ Panel for the run button and the cycles text box.

    This panel is the right panel of the GUI. It contains various sub panels
    for the run, switch and monitor controls

    Parameters
    ----------
    parent : parent Frame
    guiint: instance of the guiint.GuiInterface() class.

    Public Methods
    --------------
    None
    """

    def __init__(self, parent, guiint):
        """Method initalises the panel"""
        super().__init__(parent=parent)  # Initialise
        self.parent = parent
        self.guiint = guiint

        # Creating the sizers
        main_sizer = wx.BoxSizer(wx.VERTICAL)

        # Create and add the run, switch and monitor panels to the main sizer
        self.run_panel = RunPanel(self, guiint)
        main_sizer.Add(self.run_panel, 0, wx.ALL, 5)

        self.switch_panel = SwitchPanel(self, guiint)
        main_sizer.Add(self.switch_panel, 0, wx.ALL, 5)

        self.monitor_panel = MonitorPanel(self, guiint)
        main_sizer.Add(self.monitor_panel, 0, wx.ALL, 5)

        # Set the sizer for the panel
        self.SetSizer(main_sizer)

    def change_colour_child(self, child):
        for child in child.GetChildren():
            if isinstance(child, wx.StaticText):
                child.SetForegroundColour(
                    self.parent.colour_palette[self.parent.colour_mode]["Text Colour"])
            if isinstance(child, wx.Button):
                child.SetBackgroundColour(
                    self.parent.colour_palette[self.parent.colour_mode]["Panel Colour"])
<<<<<<< HEAD
        self.Refresh()
        self.Layout()
        self.parent.GetSizer().Layout()

    
=======

>>>>>>> 82958352
    def change_colour(self):
        for child in self.GetChildren():
            self.change_colour_child(child)
        self.SetBackgroundColour(
            self.parent.colour_palette[self.parent.colour_mode]["Panel Colour"])
        self.Refresh()


class Gui(wx.Frame):
    """Configure the main window and all the widgets.

    This class provides a graphical user interface for the Logic Simulator and
    enables the user to change the circuit properties and run simulations.

    Parameters
    ----------
    title: title of the window.

    Public methods
    --------------
    on_menu(self, event): Event handler for the file menu.

    on_spin(self, event): Event handler for when the user changes the spin
                           control value.

    on_run_button(self, event): Event handler for when the user clicks the run
                                button.

    on_text_box(self, event): Event handler for when the user enters text.
    """

    def __init__(self, title, path, names, devices, network, monitors,
                 scanner=None, load_graphically=False, locale=None, locale_text=None):
        """Initialise widgets and layout."""
        super().__init__(parent=None, title=title, size=(800, 600))
        # File path for circuit file which can be chosen from the GUI
        self.file_path = None
        self.guiint = None
        self.load_dictionary(locale_text)
        if locale is not None:
            allowed_locale = [wx.LANGUAGE_CHINESE_SIMPLIFIED,
                              wx.LANGUAGE_ENGLISH, wx.LANGUAGE_FRENCH]
            if locale not in allowed_locale:
                print("Locale not supported, using default locale - English")
            else:
                locale = wx.Locale(locale)
                wx.Locale.AddCatalogLookupPathPrefix('locale')
        if load_graphically:
            self.start_graphically_control()
            # Can only reach this stage if a valid circuit file has been loaded
            # successfully, thus file_path is valid
        else:
            guiint = GuiInterface(names, devices, network, monitors, scanner)
            self.guiint = guiint

        if self.guiint is not None:
            # Configure the file menu
            fileMenu = wx.Menu()
            viewMenu = wx.Menu()
            helpMenu = wx.Menu()
            menuBar = wx.MenuBar()
            self.open_id, self.help_id_1, self.help_id_2 = wx.NewIdRef(count=3)
            self.reset_id, self.def_file_show_id, self.change_colour_id = wx.NewIdRef(
                count=3)
            fileMenu.Append(self.open_id,  self.GetTranslation("&Open"))
            fileMenu.Append(wx.ID_ABOUT, self.GetTranslation("&About"))
            fileMenu.Append(wx.ID_EXIT,  self.GetTranslation("&Exit"))
            viewMenu.Append(self.reset_id, self.GetTranslation("&Reset"))
            viewMenu.Append(self.def_file_show_id,
                            self.GetTranslation("&Show Definition File"))
            viewMenu.Append(self.change_colour_id,
                            self.GetTranslation("&Change Colour"))
            helpMenu.Append(self.help_id_1,
                            self.GetTranslation("&EBNF Syntax"))
            helpMenu.Append(self.help_id_2,
                            self.GetTranslation("&User Guide"))
            menuBar.Append(fileMenu, self.GetTranslation("&File"))
            menuBar.Append(viewMenu, self.GetTranslation("&View"))
            menuBar.Append(helpMenu,  self.GetTranslation("&Help"))
            self.SetMenuBar(menuBar)

            # Canvas for drawing signals
            self.canvas = MyGLCanvas(self, self.guiint)

            # Bind events to widgets
            self.Bind(wx.EVT_MENU, self.on_menu)

            # Configure sizers for layout
            main_sizer = wx.BoxSizer(wx.HORIZONTAL)

            main_sizer.Add(self.canvas, 5, wx.EXPAND | wx.ALL, 5)

            right_panel = RightPanel(self, self.guiint)
            main_sizer.Add(right_panel, 1, wx.EXPAND | wx.ALL, 5)

            self.SetSizeHints(600, 600)
            self.SetSizer(main_sizer)

        self.colour_palette = {"Light Mode": {"Text Colour": "black", "Panel Colour": "light grey"},
                               "Dark Mode": {"Text Colour": "light grey", "Panel Colour": "dark grey"}}

        self.colour_mode = "Light Mode"
        self.change_colour()

    def load_dictionary(self, locale_language):
        if locale_language is not None:  # English or some other language not supported
            file = open(f"translations/{locale_language}.json", "r")
            self.translation_dict = json.load(file)
            file.close()
        else:
            self.translation_dict = {}

    def GetTranslation(self, string):
        translated = string
        if string[0] == "&":
            translated = "&" + \
                self.translation_dict.get(string[1:], string[1:])
        else:  # No &
            translated = self.translation_dict.get(string, string)

        return translated  # Return the string as it is if translation not found or translation

    def change_colour(self):
        for child in self.GetChildren():
            if isinstance(child, wx.Panel):
                child.change_colour()
<<<<<<< HEAD
        
=======
        menu = self.GetMenuBar()
        menu.SetBackgroundColour(
            self.colour_palette[self.colour_mode]["Panel Colour"])
        menu.SetForegroundColour(
            self.colour_palette[self.colour_mode]["Text Colour"])
        # self.canvas.SetColour('white')

>>>>>>> 82958352
    def on_menu(self, event):
        """Handle the event when the user selects a menu item."""
        Id = event.GetId()
        if Id == wx.ID_EXIT:
            self.Close(True)
        elif Id == wx.ID_ABOUT:
            about_string = self.GetTranslation("&About") + " Logsim"
            wx.MessageBox("Logic Simulator\nCreated by Ankit Adhi Jessy\n2023",
                          about_string, wx.ICON_INFORMATION | wx.OK)
        elif Id == self.open_id:
            self.load_graphically()

        elif Id == self.help_id_1:
            with open("EBNF.txt", "r") as f:
                # wx.MessageBox(f.read(), "EBNF Syntax")
                box = MyDialog(self, message=f.read(),
                               title=self.GetTranslation("EBNF Syntax"), allow_wrap=False)
                box.ShowModal()
                box.Destroy()

        elif Id == self.help_id_2:
            # wx.MessageBox("User Guide", "User Guide")
            webbrowser.open(f"{os.getcwd()}/UserGuide.pdf")
        elif Id == self.reset_id:
            self.canvas.reset_view()
        elif Id == self.def_file_show_id:
            file_path = self.guiint.scanner.path
            with open(file_path, "r") as f:
                box = MyDialog(self, message=f.read(),
                               title=self.GetTranslation("Definition File"),
                               editable=False)
                box.ShowModal()
                box.Destroy()

        elif Id == self.change_colour_id:
            if self.colour_mode == "Light Mode":
                self.colour_mode = "Dark Mode"
                self.change_colour()
            else:  # Self.colour_mode == "Dark Mode"
                self.colour_mode = "Light Mode"
                self.change_colour()

    def start_graphically(self):
        """Load the circuit definition file directly from the GUI."""
        title = self.GetTranslation("Open")
        title += " "
        title += self.GetTranslation("Definition File")
        openFileDialog = wx.FileDialog(self, title, "",
                                       "",
                                       wildcard="TXT files (*.txt)|*.txt",
                                       style=wx.FD_OPEN +
                                       wx.FD_FILE_MUST_EXIST)
        if openFileDialog.ShowModal() == wx.ID_CANCEL:
            # The user has cancelled the dialog, close the program
            self.Close(True)
            return None
        # Proceed loading the file chosen by the user
        self.file_path = openFileDialog.GetPath()
        # These don't need to be initialised
        guiint = GuiInterface(None, None, None, None, None)
        success, message = guiint.update_network(self.file_path)
        if success:
            self.guiint = guiint
            if message == "":
                display_message = "Circuit loaded successfully.\n"
                title = self.GetTranslation("Circuit Loaded")
            else:  # There is a message to  be printed, but overall the
                # circuit is valid. It is only a warning
                display_message = "Circuit loaded with warnings.\n"
                display_message += "Warnings: \n\n"
                display_message += message
                title = self.GetTranslation("Warnings Present")
            box = MyDialog(self, message=display_message,
                           title=title)
            box.ShowModal()
            box.Destroy()
            return True
        else:
            error_display = "Invalid circuit definition file.\n"
            error_display += "Errors: \n\n"
            error_display += message
            title = self.GetTranslation("Errors Present")
            box = MyDialog(self, message=error_display,
                           title=title)
            box.ShowModal()
            box.Destroy()
            return False

    def start_graphically_control(self):
        """Ensure that a valid circuit is loaded before GUI starts.

        Method loops until a valid circuit is loaded, or the user cancels
        the operation."""
        while True:
            success = self.start_graphically()
            if success is None:
                self.Close(True)
                return
            if success:
                break
            else:
                continue
        return

    def load_graphically(self):
        """Load the circuit definition file directly from the GUI.

        This is called when the user selects the "Open" option from the menu.
        The selected file is sent to the GuiInterface object to be parsed and 
        checked for errors. If errrors exist, they will be displayed in a
        dialog box and the current circuit will not be overwritten. If no
        errors exist, the circuit will be loaded and canvas updated."""
        title = self.GetTranslation("Open")
        title += " "
        title += self.GetTranslation("Definition File")
        openFileDialog = wx.FileDialog(self, title, "", "",
                                       wildcard="TXT files (*.txt)|*.txt",
                                       style=wx.FD_OPEN +
                                       wx.FD_FILE_MUST_EXIST)
        if openFileDialog.ShowModal() == wx.ID_CANCEL:
            return  # Cancelled, nothing selected
        # Proceed loading the file chosen by the user
        self.file_path = openFileDialog.GetPath()
        success, message = self.guiint.update_network(self.file_path)
        if success:
            if message == "":
                self.canvas.render("Circuit loaded successfully.")
                self.canvas.render_signals()
            else:  # There is a message to  be printed, but overall the
                # circuit is valid. It is only a warning
                error_display = "Circuit loaded with warnings.\n"
                error_display += "Warnings: \n\n"
                error_display += message
                box = MyDialog(self, message=error_display,
                               title="Warnings Present")
                box.ShowModal()
                box.Destroy()
        else:
            error_display = "Invalid circuit definition file.\n"
            error_display += "Errors: \n\n"
            error_display += message
            box = MyDialog(self, message=error_display,
                           title="Errors Present")
            box.ShowModal()
            box.Destroy()


class MyDialog(wx.Dialog):
    """Dialog box for displaying text.

    Class displays text in a dialog box to contain long messages including
    code, error messages, etc

    Parameters
    ----------
    parent : parent window
    message : string
        Message to be displayed
    title : string
        Title of the dialog box
    editable : bool
        Whether the text is editable or not
    allow_wrap : bool
        Whether the text can be wrapped or not

    Public Methods
    --------------
    None
    """

    def __init__(self, parent, message, title, editable=False,
                 allow_wrap=False):
        """Initialize the dialog box."""
        super(MyDialog, self).__init__(parent, title=title, size=(1000, 800))
        self.parent = parent
        sizer = wx.BoxSizer(wx.VERTICAL)
        if allow_wrap:
            self.text = wx.TextCtrl(self, value=message, style=wx.TE_MULTILINE)
        else:
            self.text = wx.TextCtrl(
                self, value=message,
                style=wx.TE_MULTILINE | wx.TE_DONTWRAP | wx.HSCROLL)
        self.text.SetEditable(editable)
        self.text.SetInsertionPoint(0)

        # Create a monospaced font and set it for the text control
        # This is so that when error messages are displayed with the arrow,
        # the spacing is appropriate such that the arrow points to the
        # desired character
        font = wx.Font(10, wx.FONTFAMILY_TELETYPE,
                       wx.FONTSTYLE_NORMAL, wx.FONTWEIGHT_NORMAL)
        self.text.SetFont(font)

        sizer.Add(self.text, 1, wx.EXPAND)

        self.SetSizer(sizer)<|MERGE_RESOLUTION|>--- conflicted
+++ resolved
@@ -16,6 +16,7 @@
 import webbrowser
 import json
 
+change_button_cycles = False
 text_min_height = 1
 
 
@@ -96,12 +97,7 @@
         size = self.GetClientSize()
         self.SetCurrent(self.context)
         GL.glDrawBuffer(GL.GL_BACK)
-<<<<<<< HEAD
         GL.glClearColor(0.2, 0.2, 0.2, 1)
-=======
-        GL.glClearColor(1.0, 1.0, 1.0, 0.0)
-        # GL.glClearColor(0, 0, 0, 1.0) - For dark mode
->>>>>>> 82958352
         GL.glViewport(0, 0, size.width, size.height)
         GL.glMatrixMode(GL.GL_PROJECTION)
         GL.glLoadIdentity()
@@ -465,8 +461,7 @@
             switch_state = self.guiint.get_switch_state(self.switch_text)
 
             self.switch_state_display.Show()
-            switch_state_string = self.grand_parent.GetTranslation(
-                "CLOSED") if switch_state == 1 else self.grand_parent.GetTranslation("OPENED")
+            switch_state_string = "CLOSED" if switch_state == 1 else "OPENED"
             self.switch_state_display.SetLabel(
                 f'{self.switch_text} : {switch_state_string}')
 
@@ -804,22 +799,16 @@
             if isinstance(child, wx.Button):
                 child.SetBackgroundColour(
                     self.parent.colour_palette[self.parent.colour_mode]["Panel Colour"])
-<<<<<<< HEAD
         self.Refresh()
         self.Layout()
         self.parent.GetSizer().Layout()
-
     
-=======
-
->>>>>>> 82958352
     def change_colour(self):
         for child in self.GetChildren():
             self.change_colour_child(child)
         self.SetBackgroundColour(
             self.parent.colour_palette[self.parent.colour_mode]["Panel Colour"])
         self.Refresh()
-
 
 class Gui(wx.Frame):
     """Configure the main window and all the widgets.
@@ -939,9 +928,6 @@
         for child in self.GetChildren():
             if isinstance(child, wx.Panel):
                 child.change_colour()
-<<<<<<< HEAD
-        
-=======
         menu = self.GetMenuBar()
         menu.SetBackgroundColour(
             self.colour_palette[self.colour_mode]["Panel Colour"])
@@ -949,7 +935,6 @@
             self.colour_palette[self.colour_mode]["Text Colour"])
         # self.canvas.SetColour('white')
 
->>>>>>> 82958352
     def on_menu(self, event):
         """Handle the event when the user selects a menu item."""
         Id = event.GetId()
